{
  "name": "js",
  "version": "0.1.0",
  "private": true,
  "scripts": {
    "serve": "yarn run vue-cli-service serve",
    "build": "yarn run vue-cli-service build",
    "lint": "yarn run vue-cli-service lint",
    "build-report": "yarn run vue-cli-service build --report"
  },
  "dependencies": {
    "commander": "^2.20.0",
    "puppeteer": "^1.18.1"
  },
  "devDependencies": {
    "@vue/cli-plugin-babel": "~4.5.6",
    "@vue/cli-plugin-eslint": "~4.5.6",
    "@vue/cli-service": "~4.5.6",
    "acorn": "^6.4.1",
    "awesome-charts": "^1.0.0",
    "axios": "^0.21.1",
    "babel-eslint": "^10.1.0",
    "bootstrap": "^4.3.1",
    "bootstrap-vue": "^2.14.0",
    "chart.js": "^2.8.0",
    "clipboard-polyfill": "^3.0.0-pre5",
    "core-js": "^3.6.5",
    "csv-stringify": "^5.3.0",
    "elliptic": "^6.5.4",
    "eslint": "^6.7.2",
    "eslint-plugin-vue": "^6.2.2",
    "eslint-utils": "^1.4.1",
    "exports-loader": "^0.7.0",
    "https-proxy-agent": "^2.2.3",
    "jquery": "^3.5.0",
    "kind-of": "^6.0.3",
    "lodash.debounce": "^4.0.8",
    "mark.js": "^8.11.1",
<<<<<<< HEAD
    "puppeteer": "^1.18.1",
    "serialize-javascript": "^2.1.1",
    "tone": "^13.4.9",
    "vue": "^2.5.17",
    "vue-chartjs": "^3.4.2",
    "vue-slider-component": "^3.0.32",
    "vuex": "^3.1.2"
  },
  "devDependencies": {
    "@vue/cli-plugin-babel": "^3.7.0",
    "@vue/cli-plugin-eslint": "^3.7.0",
    "@vue/cli-service": "^3.7.0",
    "babel-eslint": "^10.0.1",
    "bootstrap": "^4.3.1",
    "eslint": "^5.8.0",
    "eslint-plugin-vue": "^5.0.0-0",
    "exports-loader": "^0.7.0",
=======
    "minimist": "^1.2.2",
>>>>>>> 8e24f561
    "node-sass": "^4.12.0",
    "popper.js": "^1.14.7",
    "sass-loader": "^10.0.2",
    "scroll-into-view-if-needed": "^2.2.25",
    "split-grid": "^1.0.9",
    "tar": "^4.4.8",
    "tone": "^13.4.9",
    "url-polyfill": "^1.1.3",
    "vue": "^2.5.17",
    "vue-chartjs": "^3.4.2",
    "vue-router": "^3.0.2",
    "vue-select": "^3.11.2",
    "vue-slider-component": "^3.0.32",
    "vue-svg-loader": "^0.16.0",
    "vue-template-compiler": "^2.6.11",
    "vuex": "^3.5.1",
    "vuex-map-fields": "^1.4.0",
    "webpack-bundle-tracker": "^0.4.2-beta"
  },
  "peerDependencies": {
    "postcss": "^8.0.0"
  },
  "eslintConfig": {
    "root": true,
    "env": {
      "node": true
    },
    "extends": [
      "plugin:vue/essential",
      "eslint:recommended"
    ],
    "rules": {},
    "parserOptions": {
      "parser": "babel-eslint"
    }
  },
  "browserslist": [
    "> 1%",
    "last 2 versions",
    "not ie <= 8"
  ],
  "resolutions": {
    "vue-svg-loader/svg-to-vue": "0.6.0",
    "**/is-svg": "^4.2.2",
    "**/ssri": "^8.0.1",
    "**/url-parse": "^1.5.0",
    "**/lodash": "^4.17.21",
    "**/hosted-git-info": "^2.8.9",
    "**/postcss": "^8.2.10",
    "**/autoprefixer": "^10.2.5",
    "**/cssnano": "^5.0.2"
  }
}<|MERGE_RESOLUTION|>--- conflicted
+++ resolved
@@ -36,27 +36,7 @@
     "kind-of": "^6.0.3",
     "lodash.debounce": "^4.0.8",
     "mark.js": "^8.11.1",
-<<<<<<< HEAD
-    "puppeteer": "^1.18.1",
-    "serialize-javascript": "^2.1.1",
-    "tone": "^13.4.9",
-    "vue": "^2.5.17",
-    "vue-chartjs": "^3.4.2",
-    "vue-slider-component": "^3.0.32",
-    "vuex": "^3.1.2"
-  },
-  "devDependencies": {
-    "@vue/cli-plugin-babel": "^3.7.0",
-    "@vue/cli-plugin-eslint": "^3.7.0",
-    "@vue/cli-service": "^3.7.0",
-    "babel-eslint": "^10.0.1",
-    "bootstrap": "^4.3.1",
-    "eslint": "^5.8.0",
-    "eslint-plugin-vue": "^5.0.0-0",
-    "exports-loader": "^0.7.0",
-=======
     "minimist": "^1.2.2",
->>>>>>> 8e24f561
     "node-sass": "^4.12.0",
     "popper.js": "^1.14.7",
     "sass-loader": "^10.0.2",
