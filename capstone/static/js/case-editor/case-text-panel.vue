<template>
  <div>
<<<<<<< HEAD
    <div v-for="opinion in opinions" :key="opinion.id" class="opinion">
=======
    <div v-for="opinion in opinions" class="opinion">  <!-- eslint-disable-line vue/require-v-for-key -->
>>>>>>> bca498c3
      <!-- main text -->
      <h4 class="opinion-title">opinion: {{opinion.type}}</h4>
      <Paragraph v-for="paragraph in opinion.paragraphs"
                 :key="paragraph.id"
                 :paragraph="paragraph"
      ></Paragraph>
      <!-- footnotes -->
      <div v-if="opinion.footnotes && opinion.footnotes.length">
        <h4 class="opinion-title">footnotes: {{opinion.type}}</h4>
        <div v-for="footnote in opinion.footnotes" :key="footnote.id">
          <span>{{footnote.label}}</span>
          <Paragraph v-for="paragraph in footnote.paragraphs"
                     :key="paragraph.id"
                     :paragraph="paragraph"
          ></Paragraph>
        </div>
      </div>
    </div>
  </div>
</template>

<script>
  import Paragraph from './case-text-paragraph'

  export default {
    components: {Paragraph},
    props: ['opinions'],
  }
</script>

<style lang="scss" scoped>
  .opinion {
    hyphens: none;
    padding-bottom: 2em;
    padding-top: 2em;
    border-bottom: 1px gray solid;
  }
  .footnote-mark {
    font-size: .83em;
    vertical-align: super;
  }
</style><|MERGE_RESOLUTION|>--- conflicted
+++ resolved
@@ -1,10 +1,6 @@
 <template>
   <div>
-<<<<<<< HEAD
-    <div v-for="opinion in opinions" :key="opinion.id" class="opinion">
-=======
     <div v-for="opinion in opinions" class="opinion">  <!-- eslint-disable-line vue/require-v-for-key -->
->>>>>>> bca498c3
       <!-- main text -->
       <h4 class="opinion-title">opinion: {{opinion.type}}</h4>
       <Paragraph v-for="paragraph in opinion.paragraphs"
