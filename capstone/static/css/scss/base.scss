@import '_variables.scss';

body {
  @extend .font-body;
  height: 100%;
  display: block;
}

h1, h2, h3, h4, h5, h6 {
  @extend .font-header-bold;
}

a, button, .btn {
  cursor: pointer;
}

code {
  @extend .font-code;
  background-color: $color-light-blue;
  color: $color-black;
  padding: 0 5px;
}


pre {
  @extend .font-code;
  white-space: -moz-pre-wrap;
  //white-space: -pre-wrap;
  white-space: -o-pre-wrap;
  white-space: pre-wrap;
  word-wrap: break-word; /* Internet Explorer 5.5+ */
  border: 0;
}

a {
  cursor: pointer;
  border-bottom: 0;
  color: $color-blue;
  &:hover, &:focus, &:active {
    color: $color-black;
    border-bottom: 0;
    text-decoration: none;
  }
}

.btn {
  font-size: 14px;
  font-family: $font-body;
  border-radius: 5px;
  margin-bottom: 10px;
}

.separator {
  border-bottom: 1px solid $color-gray;
  margin: 20px 0;
}

h1 {
  letter-spacing: 1px;
}


.section-title {
  font-size: 20px;
  font-family: $font-header-semibold;
  text-transform: uppercase;
  letter-spacing: 0.8px; }

.header {
  @extend .font-header-bold;
  width: 100%;
  position: fixed;
  z-index: 10;
  left: 0;
  top: 0;
  background-color: white;
  border-bottom: 1px solid $color-gray;
  .header-content {
    padding: 0px 20px 10px 20px; }
  .header-logo {
    width: 24px;
  }
  .lil-logo {
    float: right;
    padding-left: 15px;
    width: 38px;
  }
  .header-text {
    font-size: 14px;
    left: 10px;
    letter-spacing: 1.5px;
    position: relative;
    line-height: 26px;
    &.cap-name {
      color: $color-black;
    }

    span, a {
      vertical-align: middle;
    }
  }
}

.main-content {
  padding-left: 0;
  padding-right: 0;
  min-height: 100%;
  overflow-x: hidden;
}

.blue-button {
  @extend .button;
}

.white-button {
  @extend .button;
  color: white;
  background: transparent;
  border: 1px solid white;
}


.remove-padding-left {
  margin-left: 0;
  left: -15px;
  position: relative; }

.alert .col-sm-4 {
  padding-left: 0;
  padding-right: 0; }
.alert li {
  list-style: none; }

<<<<<<< HEAD
li {
  list-style: none;
}

=======

// SIDEBAR

.nav-toc.sidebar {
  @extend .font-header-medium;
  background: $color-light-gray;
  min-height: 100%;
  padding-top: 60px;
  padding-left: 15px;
  li {
    font-size: 16px;
    letter-spacing: 0.5px;
    color: $color-medium-gray;
    text-align: right;
    list-style: none;
    padding: 10px 0;
    background: transparent;
  }
  li a {
    color: $color-medium-gray;
    text-decoration: none;
    &:hover, &:focus, &:active {
      color: $color-blue;
    }
  }
  li.credits{
    font-size: 12px;
    padding-left: 20px;
    a {
      color: $color-blue;
      &:hover {
        border-bottom: 1px solid $color-blue;
      }
    }
  }

  ul {
    min-width: 80%;
  }
}

@media (min-width: 770px) {
  .nav-toc.sidebar {
    position: fixed;
  }
}




>>>>>>> 72dd7cbd
footer {
  width: 100%;
  background-color: #0075ff;
  margin-bottom: 0px;
  hr.white-line {
    color: white;
  }
  .credits {
    width: 100%;
    margin-bottom: 20px;
  }
  .credits p {
    text-align: center;
  }
  .credits .name {
    font-weight: 500;
  }
  .footer-content {
    color: white;
    width: 100%;
    padding: 40px;
    text-align: center;
  }
  .footer-content .cap-logo {
    width: 54px;
    height: 100px;
    margin: 0 auto;
    background-size: 54px 100px;
    display: block;
    text-indent: -9999px;
  }
  .footer-content .inline-link {
    border-color: white;
  }
  a, a:hover, a:active {
    padding-bottom: 3px;
    border-bottom: 1px solid white;
    text-decoration: none;
    color: white;
  }
  h4.subheader {
    margin-bottom: 40px;
  }
  h3.project-title {
    margin-bottom: 30px;
    border-bottom: 0;
  }
  h3, h4, button {
    margin-top: 10px;
  }
  h3 {
    font-weight: 700;
    font-size: 21px;
    letter-spacing: 3px;
  }
}

.inverse {
  .form-control {
    background-color: $color-black;
    color: white;
    border-radius: 0;
  }
  .form-control-sm {
    border: 0px;
    border-bottom: 1px solid $color-gray;
    padding: 15px 0px;
  }
  label.col-form-label {
    padding: 15px;
  }
}

//
//// sidebar footer
//.sidebar-footer {
//  li.credits {
//    max-width: 100px;
//  }
//}<|MERGE_RESOLUTION|>--- conflicted
+++ resolved
@@ -131,12 +131,9 @@
 .alert li {
   list-style: none; }
 
-<<<<<<< HEAD
 li {
   list-style: none;
 }
-
-=======
 
 // SIDEBAR
 
@@ -184,10 +181,6 @@
   }
 }
 
-
-
-
->>>>>>> 72dd7cbd
 footer {
   width: 100%;
   background-color: #0075ff;
