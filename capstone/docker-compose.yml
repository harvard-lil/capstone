--- conflicted
+++ resolved
@@ -21,11 +21,7 @@
 ##        mem_limit: 128M
     worker:
         build: .
-<<<<<<< HEAD
-        image: capstone:0.3.0
-=======
-        image: capstone:0.3
->>>>>>> d0b1f3eb
+        image: capstone:0.3.1
         volumes:
             # NAMED VOLUMES
             # Use a named, persistent volume so that the node_modules directory,
@@ -52,11 +48,7 @@
           - "api.case.test:127.0.0.1"
     web:
         build: .
-<<<<<<< HEAD
-        image: capstone:0.3.0
-=======
-        image: capstone:0.3
->>>>>>> d0b1f3eb
+        image: capstone:0.3.1
         volumes:
             # NAMED VOLUMES
             - node_modules:/app/node_modules:delegated
