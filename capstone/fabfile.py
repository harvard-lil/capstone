import csv
import glob
import gzip
import hashlib
import os
import pathlib
from datetime import datetime
import django
import json
from random import randrange, randint
from pathlib import Path
from celery import shared_task, group

# set up Django

os.environ.setdefault('DJANGO_SETTINGS_MODULE', 'config.settings')
try:
    django.setup()
except Exception as e:
    print("WARNING: Can't configure Django -- tasks depending on Django will fail:\n%s" % e)

from django.core import management
from django.db import connections
from django.utils.encoding import force_str
from django.conf import settings
from fabric.api import local
from fabric.decorators import task

from capapi.models import CapUser
from capdb.models import VolumeXML, VolumeMetadata, CaseXML, SlowQuery, Jurisdiction, Reporter

import capdb.tasks as tasks
from scripts import set_up_postgres, ingest_tt_data, data_migrations, ingest_by_manifest, mass_update, \
<<<<<<< HEAD
    validate_private_volumes as validate_private_volumes_script, compare_alto_case, export, count_chars, \
    update_snippets
from scripts.helpers import parse_xml, serialize_xml, copy_file, resolve_namespace
=======
    validate_private_volumes as validate_private_volumes_script, compare_alto_case, export, count_chars
from scripts.helpers import parse_xml, serialize_xml, copy_file, resolve_namespace, volume_barcode_from_folder
>>>>>>> f1d372ea


@task(alias='run')
def run_django(port="127.0.0.1:8000"):
    local("python manage.py runserver %s" % port)

@task
def test():
    """ Run tests with coverage report. """
    local("pytest --fail-on-template-vars --cov --cov-report=")

@task
def show_urls():
    """ Show routable URLs and their names, across all subdomains. """
    for name, host in settings.HOSTS.items():
        settings.URLCONF = host["urlconf"]
        print("\nURLs for %s (%s):\n" % (name, host["urlconf"]))
        management.call_command('show_urls', urlconf='URLCONF')

@task
def sync_with_s3():
    """ Import XML for volumes that have not had a previous completed import with that VolumeXML md5. """
    for volume_barcode in VolumeMetadata.objects.filter(ingest_status__in=['to_ingest', 'error']).values_list('barcode', flat=True):
        ingest_by_manifest.ingest_volume_from_s3.delay(volume_barcode)

@task
def total_sync_with_s3():
    """
        Inspect and import any changed XML for all volumes not yet imported.

        This now does the same thing as sync_with_s3, but is more efficient than sync_with_s3 for large numbers of volumes
        because it uses the S3 manifest.
    """
    ingest_by_manifest.sync_s3_data.delay(full_sync=False)

@task
def validate_private_volumes():
    """ Confirm that all volmets files in private S3 bin match S3 inventory. """
    validate_private_volumes_script.validate_private_volumes()

@task
def ingest_jurisdiction():
    ingest_tt_data.populate_jurisdiction()

@task
def ingest_metadata():
    ingest_tt_data.populate_jurisdiction()
    ingest_tt_data.ingest(False)

@task
def sync_metadata():
    """
    Takes data from tracking tool db and translates them to the postgres db.
    Changes field names according to maps listed at the top of ingest_tt_data script.
    """
    ingest_tt_data.ingest(True)

@task
def relink_reporter_jurisdiction():
    """
    This will re-build the links between the Reporter table and Jurisdiction table
    """
    ingest_tt_data.relink_reporter_jurisdiction()

@task
def run_pending_migrations():
    data_migrations.run_pending_migrations()

@task
def update_postgres_env(db='capdb'):
    set_up_postgres.update_postgres_env(db=db)

@task
def initialize_denormalization_fields():
    """
        Manually populate or repopulate denormalized fields.

        Typically initialize_denormalization_fields should instead be called in a migration that adds denormalized fields, as
            migrations.RunPython(initialize_denormalization_fields),
        but this allows it to be re-run manually if necessary.
    """
    set_up_postgres.initialize_denormalization_fields()

@task
def update_volume_metadata():
    """ Update VolumeMetadata fields from VolumeXML. """
    for volume_xml_id in VolumeXML.objects.values_list('pk', flat=True):
        tasks.update_volume_metadata.delay(volume_xml_id)

@task
def create_or_update_case_metadata(update_existing=False):
    """
        create or update CaseMetadata objects using celery
        - if update_existing, create and update
        - else, just create cases if missing
    """
    update_existing = True if update_existing else False
    tasks.create_case_metadata_from_all_vols(update_existing=update_existing)

@task
def rename_tags_from_json_id_list(json_path, tag=None):
    with open(os.path.abspath(os.path.expanduser(json_path))) as data_file:
        parsed_json = json.load(data_file)
    mass_update.rename_casebody_tags_from_json_id_list(parsed_json, tag)

@task
def init_dev_db():
    """
        Set up new dev database.
    """
    from django.contrib.auth.models import Group

    migrate()

    # fixtures
    if input("Create DEV admin user and fixtures on %s? (y/n) " % settings.DATABASES["default"]["HOST"]) == "y":
        CapUser.objects.create_superuser('admin@example.com', 'Password2')

        # create contract_approvers group and user
        approvers_group = Group(name='contract_approvers')
        approvers_group.save()
        approver = CapUser.objects.create_user('approver@example.com', 'Password2', first_name='Contract', last_name='Approver', email_verified=True)
        approver.groups.add(approvers_group)

@task
def migrate():
    """
        Migrate all dbs at once
    """

    local("python manage.py migrate --database=default")
    local("python manage.py migrate --database=capdb")
    if settings.USE_TEST_TRACKING_TOOL_DB:
        local("python manage.py migrate --database=tracking_tool")

    update_postgres_env()

@task
def load_test_data():
    if settings.USE_TEST_TRACKING_TOOL_DB:
        local("python manage.py loaddata --database=tracking_tool test_data/tracking_tool.json")
    ingest_metadata()
    ingest_jurisdiction()
    total_sync_with_s3()


@task
def add_permissions_groups():
    """
    Add permissions groups for admin panel
    """
    # add capapi groups
    local("python manage.py loaddata capapi/fixtures/groups.yaml")


@task
def validate_casemets_alto_link(sample_size=100000):
    """
    Will test a random sample of cases.
    Tests 100,000 by default, but you can specify a sample set size on the command line. For example, to test 14 cases:
    fab validate_casemets_alto_link:14
    """
    sample_size = int(sample_size) if int(sample_size) < CaseXML.objects.all().count() else CaseXML.objects.all().count()
    tested = []
    while len(tested) < sample_size:
        try:
            key = randrange(1, CaseXML.objects.last().id + 1)
            while key in tested:
                key = randrange(1, CaseXML.objects.last().id + 1)
            tested.append(key)
            case_xml = CaseXML.objects.get(pk=key)
            print(compare_alto_case.validate(case_xml))
        except CaseXML.DoesNotExist:
            continue
    print("Tested these CaseXML IDs:")
    print(tested)



@task
def add_test_case(*barcodes):
    """
        Write test data and fixtures for given volume and case. Example: fab add_test_case:32044057891608_0001

        NOTE:
            DATABASES['tracking_tool'] must point to real tracking tool db.
            STORAGES['ingest_storage'] must point to real harvard-ftl-shared.

        Output is stored in test_data/tracking_tool.json and test_data/from_vendor.
        Tracking tool user details are anonymized.
    """

    from django.core import serializers
    from tracking_tool.models import Volumes, Reporters, BookRequests, Pstep, Eventloggers, Hollis, Users
    from capdb.storages import ingest_storage

    ## write S3 files to local disk

    for barcode in barcodes:

        print("Writing data for", barcode)

        volume_barcode, case_number = barcode.rsplit('_', 1)

        # get volume dir
        source_volume_dirs = list(ingest_storage.iter_files(volume_barcode, partial_path=True))
        if not source_volume_dirs:
            print("ERROR: Can't find volume %s. Skipping!" % volume_barcode)
        source_volume_dir = sorted(source_volume_dirs, reverse=True)[0]

        # make local dir
        dest_volume_dir = os.path.join(settings.BASE_DIR, 'test_data/from_vendor/%s' % os.path.basename(source_volume_dir))
        os.makedirs(dest_volume_dir, exist_ok=True)

        # copy volume-level files
        for source_volume_path in ingest_storage.iter_files(source_volume_dir):
            dest_volume_path = os.path.join(dest_volume_dir, os.path.basename(source_volume_path))
            if '.' in os.path.basename(source_volume_path):
                # files
                copy_file(source_volume_path, dest_volume_path, from_storage=ingest_storage)
            else:
                # dirs
                os.makedirs(dest_volume_path, exist_ok=True)

        # read volmets xml
        source_volmets_path = glob.glob(os.path.join(dest_volume_dir, '*.xml'))[0]
        with open(source_volmets_path) as volmets_file:
            volmets_xml = parse_xml(volmets_file.read())

        # copy case file and read xml
        source_case_path = volmets_xml.find('mets|file[ID="casemets_%s"] > mets|FLocat' % case_number).attr(resolve_namespace('xlink|href'))
        source_case_path = os.path.join(source_volume_dir, source_case_path)
        dest_case_path = os.path.join(dest_volume_dir, source_case_path[len(source_volume_dir)+1:])
        copy_file(source_case_path, dest_case_path, from_storage=ingest_storage)
        with open(dest_case_path) as case_file:
            case_xml = parse_xml(case_file.read())

        # copy support files for case
        for flocat_el in case_xml.find('mets|FLocat'):
            source_path = os.path.normpath(os.path.join(os.path.dirname(source_case_path), flocat_el.attrib[resolve_namespace('xlink|href')]))
            dest_path = os.path.join(dest_volume_dir, source_path[len(source_volume_dir) + 1:])
            copy_file(source_path, dest_path, from_storage=ingest_storage)

        # remove unused files from volmets
        local_files = glob.glob(os.path.join(dest_volume_dir, '*/*'))
        local_files = [x[len(dest_volume_dir)+1:] for x in local_files]
        for flocat_el in volmets_xml.find('mets|FLocat'):
            if not flocat_el.attrib[resolve_namespace('xlink|href')] in local_files:
                file_el = flocat_el.getparent()
                file_el.getparent().remove(file_el)
        with open(source_volmets_path, "wb") as out_file:
            out_file.write(serialize_xml(volmets_xml))

    ## load metadata into JSON fixtures from tracking tool

    to_serialize = set()
    user_ids = set()
    volume_barcodes = [
        volume_barcode_from_folder(os.path.basename(d)) for d in
        glob.glob(os.path.join(settings.BASE_DIR, 'test_data/from_vendor/*'))
    ]

    for volume_barcode in volume_barcodes:

        print("Updating metadata for", volume_barcode)

        try:
            tt_volume = Volumes.objects.get(bar_code=volume_barcode)
        except Volumes.DoesNotExist:
            raise Exception("Volume %s not found in the tracking tool -- is settings.py configured to point to live tracking tool data?" % volume_barcode)
        to_serialize.add(tt_volume)

        user_ids.add(tt_volume.created_by)

        tt_reporter = Reporters.objects.get(id=tt_volume.reporter_id)
        to_serialize.add(tt_reporter)

        to_serialize.update(Hollis.objects.filter(reporter_id=tt_reporter.id))

        request = BookRequests.objects.get(id=tt_volume.request_id)
        request.from_field = request.recipients = 'example@example.com'
        to_serialize.add(request)

        for event in Eventloggers.objects.filter(bar_code=tt_volume.bar_code):
            if not event.updated_at:
                event.updated_at = event.created_at
            to_serialize.add(event)
            user_ids.add(event.created_by)
            if event.pstep_id:
                pstep = Pstep.objects.get(step_id=event.pstep_id)
                to_serialize.add(pstep)

    for i, user in enumerate(Users.objects.filter(id__in=user_ids)):
        user.email = "example%s@example.com" % i
        user.password = 'password'
        user.remember_token = ''
        to_serialize.add(user)

    serializer = serializers.get_serializer("json")()
    with open(os.path.join(settings.BASE_DIR, "test_data/tracking_tool.json"), "w") as out:
        serializer.serialize(to_serialize, stream=out, indent=2)

    ## update inventory files
    write_inventory_files()

@task
def bag_jurisdiction(name):
    """ Write a BagIt package of all cases in a given jurisdiction. E.g. fab bag_jurisdiction:Ill. """
    jurisdiction = Jurisdiction.objects.get(name=name)
    export.export_cases_by_jurisdiction.delay(jurisdiction.pk)

@task
def bag_reporter(name):
    """ Write a BagIt package of all cases in a given reporter. E.g. `fab bag_jurisdiction:Illinois Appellate Court Reports """
    reporter = Reporter.objects.get(full_name=name)
    export.export_cases_by_reporter.delay(reporter.pk)

@task
def bag_all_cases(before_date=None):
    """
        Export cases for all jurisdictions and reporters.
        If before_date is provided, only export targets where the export_date for the last export is less than before_date.
    """
    export.export_all(before_date)

@task
def bag_all_reporters(name):
    """ Write a BagIt package of all cases in a given reporter. E.g. `fab bag_jurisdiction:Illinois Appellate Court Reports """
    export.export_cases_by_reporter.delay(name)

@task
def write_inventory_files(output_directory=os.path.join(settings.BASE_DIR, 'test_data/inventory/data')):
    """ Create inventory.csv.gz files in test_data/inventory/data. Should be re-run if test_data/from_vendor changes. """

    # get list of all files in test_data/from_vendor
    results = []
    for dir_name, subdir_list, file_list in os.walk(os.path.join(settings.BASE_DIR, 'test_data/from_vendor')):
        for file_path in file_list:
            if file_path == '.DS_Store':
                continue
            file_path = os.path.join(dir_name, file_path)

            # for each file, get list of [bucket, path, size, mod_time, md5, multipart_upload]
            results.append([
                'harvard-ftl-shared',
                file_path[len(os.path.join(settings.BASE_DIR, 'test_data/')):],
                os.path.getsize(file_path),
                datetime.fromtimestamp(os.path.getmtime(file_path)).strftime('%Y-%m-%dT%H:%M:%S.%fZ'),
                hashlib.md5(open(file_path, 'rb').read()).hexdigest(),
                'FALSE',
            ])

    # write results, split in half, to two inventory files named test_data/inventory/data/1.csv.gz and test_data/inventory/data/2.csv.gz
    for out_name, result_set in (("1", results[:len(results)//2]), ("2", results[len(results)//2:])):
        with gzip.open(os.path.join(output_directory, '%s.csv.gz' % out_name), "wt") as f:
            csv_w = csv.writer(f)
            for row in result_set:
                csv_w.writerow(row)

@task
def test_slow(jobs="1", ram="10", cpu="30"):
    """ For testing celery autoscaling, launch N jobs that will waste RAM and CPU. """
    from capdb.tasks import test_slow
    import time

    print("Running %s test_slow jobs and waiting for results ..." % jobs)
    jobs = int(jobs)
    job = group(test_slow.s(i=i, ram=int(ram), cpu=int(cpu)) for i in range(jobs))
    start_time = time.time()
    result = job.apply_async()
    result.get()  # wait for all jobs to finish
    run_time = time.time() - start_time
    print("Ran %s test_slow jobs in %s seconds (%s seconds/job)" % (jobs, run_time, run_time/jobs))

@task
def fix_md5_columns():
    """ Run celery tasks to fix orig_xml and md5 column for all volumes. """
    for volume_id in VolumeXML.objects.values_list('pk', flat=True):
        tasks.fix_md5_column.delay(volume_id)

@task
def show_slow_queries(server='capstone'):
    """
    Show slow queries for consumption by Slack bot.
    This requires

        shared_preload_libraries = 'pg_stat_statements'

    in postgresql.conf, that

        CREATE EXTENSION pg_stat_statements;

    has been run for the capstone database, and that

        GRANT EXECUTE ON FUNCTION pg_stat_statements_reset() TO <user>;

    has been run for the capstone user.
    """
    cursor = django.db.connections['capdb'].cursor()
    with open('../services/postgres/s1_pg_stat_statements_top_total.sql') as f:
        sql = f.read()
        cursor.execute(sql)
    try:
        rows = cursor.fetchall()
        today = datetime.now().strftime("%Y-%m-%d")
        heading = "*slow query report for %s on %s*" % (server, today)
        queries = []
    except:
        print(json.dumps({'text': 'Could not get slow queries'}))
        return
    for row in rows:
        call_count, run_time, query = row[0], row[1], row[8]

        # fetch query from DB log and update last seen time
        saved_query, created = SlowQuery.objects.get_or_create(query=query)
        if not created:
            saved_query.save(update_fields=['last_seen'])

        queries.append({
            'fallback': saved_query.label or query,
            'title': "%d call%s, %.1f ms, %.1f ms/query" % (
                call_count, "" if call_count == 1 else "s", run_time, run_time/float(call_count)
            ),
            'text': saved_query.label or "```%s```" % query
        })
    print(json.dumps({'text': heading, 'attachments': queries}))
    cursor.execute("select pg_stat_statements_reset();")


@task
def create_fixtures_db_for_benchmarking():
    """
    In settings_dev mark TEST_SLOW_QUERIES as True
    """
    try:
        local('psql -c "CREATE DATABASE %s;"' % settings.TEST_SLOW_QUERIES_DB_NAME)
        init_dev_db()
    except:
        # Exception is thrown if test db has already been created
        pass

    migrate()


@task
def create_case_fixtures_for_benchmarking(amount=50000, randomize_casemets=False):
    """
    Create an amount of case fixtures.
    This tasks assumes the existence of some casemet xmls in test_data

    Make sure that you have the necessary jurisdictions for this task.
    It might be a good idea to:
        1. point tracking_tool to prod (WARNING: you are dealing with prod data be very very careful!)
        2. go to ingest_tt_data.py's `ingest` method and comment out all
            copyModel statements except
            `copyModel(Reporters, Reporter, reporter_field_map, dupcheck)`
            since Reporter is required for populating jurisdictions

        3. run `fab ingest_metadata`
        4. remove pointer to prod tracking_tool db!!
    """
    from test_data.test_fixtures.factories import CaseXMLFactory
    if randomize_casemets:
        # get all casemet paths to choose a random casemet xml
        # for test case creation
        casemet_paths = []
        d = os.path.join(settings.BASE_DIR, "test_data/from_vendor/")
        for root, dirs, files in os.walk(d):
            for name in files:
                if "_redacted_CASEMETS" in name:
                    casemet_paths.append(os.path.join(root, name))
        amount_of_paths = len(casemet_paths) - 1
    else:
        case_xml = (Path(settings.BASE_DIR) / "test_data/from_vendor/32044057892259_redacted/casemets/32044057892259_redacted_CASEMETS_0001.xml").read_text()

    for _ in range(amount):
        if randomize_casemets:
            case_xml = (Path(casemet_paths[randint(0, amount_of_paths)])).read_text()
        try:
            # create casexml and casemetadata objects, save to db
            CaseXMLFactory(orig_xml=case_xml)
        except:
            # Exception could happen because of duplicate slug keys on jurisdiction creation
            # For now, skipping this issue
            pass


@task
def tear_down_case_fixtures_for_benchmarking():
    """
    Make sure to mark settings_dev.TEST_SLOW_QUERIES as False
    """
    local('psql -c "DROP DATABASE %s;"' % settings.TEST_SLOW_QUERIES_DB_NAME)


@task
def count_data_per_jurisdiction(jurisdiction_id=None, write_to_file=True):
    """
    Run some basic analytics for visualization purposes
    """
    jurs = [jurisdiction_id] if jurisdiction_id else list(Jurisdiction.objects.all().order_by('id').values_list('id', flat=True))
    results = {}

    if write_to_file:
        # make sure we have a directory to write to
        file_dir = settings.DATA_COUNT_DIR
        if not os.path.exists(file_dir):
            os.mkdir(file_dir)

    for jur in jurs:
        jur_results = {
            'case_count': tasks.get_case_count_for_jur(jur),
            'reporter_count': tasks.get_reporter_count_for_jur(jur),
            'court_count': tasks.get_court_count_for_jur(jur),
        }
        if write_to_file:
            file_path = os.path.join(file_dir, "%s.json" % jur)
            with open(file_path, 'w+') as f:
                json.dump(jur_results, f)

        results[jur] = jur_results

    if write_to_file:
        file_path = os.path.join(file_dir, "totals.json")
        with open(file_path, 'w+') as f:
            json.dump(results, f)
    else:
        return results

@task
def count_case_totals(write_to_file=True, min_year=1640):
    """
    Gets case counts for every jurisdiction through every recorded year
    compiles into json or returns results
    """

    jurs = list(Jurisdiction.objects.all().order_by('id').values_list('id', flat=True))
    file_dir = settings.DATA_COUNT_DIR
    warning = """Data per jurisdiction hasn\'t been compiled yet.
               \nMake sure to run `fab count_data_per_jurisdiction` first."""
    results = {}

    if not os.path.exists(file_dir):
        print(warning)
        return

    def assign_key(key):
        results[key] = {}

    # populate results with years
    [assign_key(year) for year in range(min_year, datetime.now().year+1)]

    for jur in jurs:
        file_path = os.path.join(file_dir, "%s.json" % jur)
        if not os.path.exists(file_path):
            print(warning)
            return

        with open(file_path, 'r') as f:
            jur_case_count = json.load(f)['case_count']['years']

        for year in results:
            str_year = str(year)
            results[year][jur] = jur_case_count[str_year] if str_year in jur_case_count else 0

    if write_to_file:
        file_path = os.path.join(file_dir, "totals.json")
        with open(file_path, 'w+') as f:
            json.dump(results, f)
    else:
        return results


@task
def fix_jurisdictions():
    """
        Finds cases where the XML jurisdiction value is different from the text in the jurisdiction table and fixes it.
    """
    @shared_task
    def update_xml_jurisdiction(case_xml_id, orig_xml, jurisdiction, case_id):
        parsed = parse_xml(orig_xml)
        print("Updating {} to {} in {}".format(parsed('case|court')[0].get("jurisdiction"), jurisdiction, case_id))
        parsed('case|court')[0].set("jurisdiction", jurisdiction)
        CaseXML.objects.filter(pk=case_xml_id).update(orig_xml=force_str(serialize_xml(parsed)))

    query = """SELECT x.id, x.orig_xml, j.name_long, m.case_id from capdb_casexml x
    inner join capdb_casemetadata m on x.metadata_id = m.id
    inner join capdb_jurisdiction j on m.jurisdiction_id = j.id
    where text((ns_xpath('//case:court/@jurisdiction', x.orig_xml))[1]) != text(j.name_long)"""

    with connections['capdb'].cursor() as cursor:
        cursor.execute(query)
        row = cursor.fetchone()
        while row is not None:
            case_xml_id = row[0]
            orig_xml = row[1]
            jurisdiction = row[2]
            case_id = row[3]
            update_xml_jurisdiction(case_xml_id, orig_xml, jurisdiction, case_id)
            row = cursor.fetchone()


@task
def compress_volumes(*barcodes, storage_name='ingest_storage', max_volumes=10):
    """
        To compress a single volume:

            fab compress_volumes:32044057891608_redacted
            fab compress_volumes:32044057891608_unredacted,storage_name=private_ingest_storage

        To compress first N redacted volumes:

            fab compress_volumes:max_volumes=5

        To compress all volumes (including unredacted):

            fab compress_volumes:max_volumes=0

        ---

        To test local compression of volumes:

        First build docker container:
            docker build -t compress-worker -f ../services/docker/compress-worker.dockerfile .

        Next run fab task:
            docker run -v `pwd`:/app/ compress-worker fab compress_volumes
    """
    import capdb.storages
    import scripts.compress_volumes

    max_volumes = int(max_volumes)

    def get_volumes():
        """ Get all up-to-date volumes. """
        for storage_name in ('ingest_storage', 'private_ingest_storage'):
            storage = getattr(capdb.storages, storage_name)
            volumes = storage.iter_files("")
            current_vol = next(volumes, "")
            while current_vol:
                next_vol = next(volumes, "")
                if volume_barcode_from_folder(current_vol) != volume_barcode_from_folder(next_vol):
                    yield storage_name, current_vol
                current_vol = next_vol

    if barcodes:
        # get folder for each barcode provided at command line
        storage = getattr(capdb.storages, storage_name)
        barcodes = [(storage_name, max(storage.iter_files(barcode, partial_path=True))) for barcode in barcodes]
    else:
        # get latest folder all volumes
        barcodes = get_volumes()

    for i, args in enumerate(barcodes):
        scripts.compress_volumes.compress_volume.delay(*args)
        if max_volumes and i >= max_volumes:
            break


@task
def validate_captar_volumes():
    from capdb.storages import captar_storage
    import scripts.compress_volumes
    for folder in ('redacted', 'unredacted'):
        for volume_name in captar_storage.iter_files(folder):
            scripts.compress_volumes.validate_volume.delay(volume_name)


@task
def create_case_text_for_all_cases(update_existing=False):
    update_existing = True if update_existing else False
    tasks.create_case_text_for_all_cases(update_existing=update_existing)

@task
def count_chars_in_all_cases(path="/tmp/counts"):
    count_chars.count_chars_in_all_cases(path)


@task
def ngram_jurisdictions(replace_existing=False):
    """ Generate ngrams for all jurisdictions. If replace_existing is False (default), only jurisdiction-years without existing ngrams will be indexed. """
    from scripts.ngrams import ngram_jurisdictions
    ngram_jurisdictions(replace_existing=bool(replace_existing))


@task
def url_to_js_string(target_url="http://case.test:8000/maintenance/?no_toolbar", out_path="maintenance.html", new_domain="case.law"):
    """ Save target URL and all assets as a single Javascript-endoded HTML string. """
    import webpage2html
    from urllib.parse import urljoin, urlparse
    from mincss.processor import Processor
    import re
    from django.utils.html import escapejs

    # prefill webpage2html with reduced css files from mincss, removing unused styles
    p = Processor()
    p.process_url(target_url)
    p.process()
    for asset in p.links:
        href = urljoin(target_url, asset.href)
        content = asset.after
        content = re.sub(r'/\*.*?\*/', '', content, flags=re.S)  # remove css comments
        webpage2html.webpage2html_cache[href] = content

    # use webpage2html to capture target_url as single string
    data = webpage2html.generate(target_url)
    data = data.replace("\n", "")   # remove linebreaks
    if new_domain:
        # replace case.test:8000 with case.law
        data = data.replace(urlparse(target_url).netloc, new_domain)
    data = escapejs(data)           # encode for storage in javascript
    pathlib.Path(out_path).write_text(data)


@task
def run_edit_script(script=None, dry_run='true', **kwargs):
    """
        Run any of the scripts in scripts/edits. Usage: fab run_edit_script:script_name,dry_run=false. dry_run defaults to true.
    """
    from django.utils.module_loading import import_string

    # print list of scripts if no script name is provided
    if not script:
        options = Path(settings.BASE_DIR, 'scripts/edits').glob('*.py')
        print("Usage: run_edit_script:script, where script is one of:\n- %s" % ("\n- ".join(o.stem for o in options)))
        return

    # call provided script
    dry_run = dry_run != 'false'
    import_path = 'scripts.edits.%s.make_edits' % script
    try:
        method = import_string(import_path)
    except ImportError:
        print("Script not found. Attempted to import %s" % import_path)
    else:
        method(dry_run=dry_run, **kwargs)


@task
def report_multiple_jurisdictions(out_path="court_jurisdictions.csv"):
    """
        Write a CSV report of courts with multiple jurisdictions.
    """
    from capweb.helpers import select_raw_sql
    from tqdm import tqdm

    # select distinct cm.court_id from capdb_casemetadata cm, capdb_court c where cm.court_id=c.id and c.jurisdiction_id != cm.jurisdiction_id;
    court_ids = {
    8770, 8775, 8797, 8802, 8805, 8815, 8818, 8823, 8826, 8829, 8832, 8840, 8847, 8847, 8864, 8894, 8910, 8910, 8933,
    8944, 8954, 8962, 8973, 8977, 8978, 8978, 8981, 8991, 8991, 8992, 9000, 9004, 9009, 9016, 9018, 9020, 9021, 9022,
    9026, 9027, 9029, 9034, 9039, 9041, 9044, 9045, 9048, 9049, 9051, 9056, 9058, 9059, 9062, 9063, 9065, 9066, 9068,
    9071, 9074, 9076, 9081, 9081, 9083, 9085, 9086, 9089, 9092, 9094, 9099, 9103, 9104, 9104, 9107, 9112, 9114, 9130,
    9131, 9132, 9138, 9138, 9141, 9148, 9149, 9153, 9158, 9181, 9198, 9200, 9204, 9212, 9223, 9223, 9225, 9229, 9252,
    9266, 9270, 9274, 9297, 9302, 9310, 9311, 9318, 9328, 9341, 9353, 9358, 9385, 9386, 9388, 9389, 9395, 9424, 9426,
    9429, 9434, 9434, 9444, 9444, 9447, 9455, 9465, 9480, 9485, 9494, 9509, 9509, 9511, 9511, 9511, 9513, 9524, 9534,
    9540, 9549, 9551, 9554, 9620, 9708, 9725, 9805, 9846, 9874, 9892, 9906, 9907, 9929, 9948, 9976, 9999, 10006, 10076,
    10101, 10108, 10111, 10117, 10152, 10152, 10179, 10312, 10363, 10451, 10497, 10597, 10888, 11154, 11211, 11274,
    11277, 11613, 11696, 11757, 11860, 11887, 11933, 11933, 11942, 11944, 11969, 11976, 11985, 11987, 11987, 12083,
    12104, 12136, 12997, 13048, 13076, 13083, 13093, 13097, 13100, 13104, 13132, 13148, 13205, 13326, 13390, 13393,
    13428, 13438, 13543, 13543, 13565, 13570, 13797, 14005, 14156, 14236, 14272, 14337, 14473, 14476, 14477, 14490,
    14607, 14978, 14986, 15006, 15006, 15007, 15016, 15201, 15300, 15344, 15741, 15767, 16436, 16657, 16681, 16686,
    17013, 17111, 17229, 17308, 17319, 17329, 17329, 17627, 18775, 18961, 18968, 20164}
    with open(out_path, 'w', newline='') as csvfile:
        csv_writer = csv.writer(csvfile)
        for court_id in tqdm(court_ids):
            rows = select_raw_sql("select count(m), jurisdiction_slug, court_name, court_slug "
                                  "from capdb_casemetadata m where court_id=%s "
                                  "group by jurisdiction_slug, court_name, court_slug",
                                  [court_id], using='capdb')
            csv_writer.writerow([rows[0].court_name])
            for row in rows:
                url = "https://api.case.law/v1/cases/?court=%s&jurisdiction=%s" % (row.court_slug, row.jurisdiction_slug)
                csv_writer.writerow([row.jurisdiction_slug, row.count, url])

@task
def update_all_snippets():
    update_snippets.update_all()<|MERGE_RESOLUTION|>--- conflicted
+++ resolved
@@ -31,14 +31,9 @@
 
 import capdb.tasks as tasks
 from scripts import set_up_postgres, ingest_tt_data, data_migrations, ingest_by_manifest, mass_update, \
-<<<<<<< HEAD
     validate_private_volumes as validate_private_volumes_script, compare_alto_case, export, count_chars, \
     update_snippets
-from scripts.helpers import parse_xml, serialize_xml, copy_file, resolve_namespace
-=======
-    validate_private_volumes as validate_private_volumes_script, compare_alto_case, export, count_chars
 from scripts.helpers import parse_xml, serialize_xml, copy_file, resolve_namespace, volume_barcode_from_folder
->>>>>>> f1d372ea
 
 
 @task(alias='run')
