{% extends "main_base.html" %}
{% load pipeline %}
{% load static %}
{% block extra_head %}
{% endblock %}


{% block title %}Terms of Service | {% endblock %}

{% block meta_description %}
  Caselaw Access Project Terms of Use
{% endblock %}

{% block content %}
  <div class="basic-page">
    <div class="full-content">
      <div class="row">
        <div class="page-title">
          <a name="overview"></a>
          <h1>
            <img alt=""
                 aria-hidden="true"
                 src='{% static "img/red-arrow-right.svg" %}'
                 class="decorative-arrow"/>
            Terms of <br/>Use
          </h1>
        </div>

      </div>
      <div class="row">
        {# ==============> MENU <============== #}
        <nav class="list-group sidebar-menu" aria-label="table of contents">
          <ul>
            <li><a class="list-group-item" href="#about">About the API</a></li>
            <li><a class="list-group-item" href="#access">Access to the API</a></li>
            <li><a class="list-group-item" href="#compliance">Compliance with the Laws</a></li>
            <li><a class="list-group-item" href="#token">Authentication Token</a></li>
            <li><a class="list-group-item" href="#disclaimer">Disclaimer of Any Warranty</a></li>
            <li><a class="list-group-item" href="#release">Release, Waiver, and Limitation of Liability</a></li>
            <li><a class="list-group-item" href="#indemnity">Hold Harmless and Indemnify</a></li>
            <li><a class="list-group-item" href="#integration">Severability and Integration</a></li>
            <li><a class="list-group-item" href="#modifications">Modifications</a></li>
          </ul>
        </nav>
        {# ==============> CONTENT <============== #}
        <div class="content">
          <p>
            <img class="img-fluid"
                 alt="Caselaw volumes stacked on a table"
                 src="{% static "img/reporters.jpg" %}">
          </p>
<<<<<<< HEAD
          <h5>
            Effective: <span class="highlighted">September 21, 2018</span>
          </h5>
=======
          <div class="h6">
            Effective: <span class="highlighted">June 1, 2017</span>
          </div>
>>>>>>> 436c35b3

          <div class="page-section">
            <p>
              Caselaw Access Project is operated by the President and Fellows of
              Harvard College (“Harvard”) in support of its mission to educate and
              disseminate knowledge and information. As used in these Terms of Use, “CAP”
              refers to the Caselaw Access Project and to Harvard more generally.
            </p>
            <p>
              These Terms of Use constitute an agreement between you
              (either an individual or an entity, referred to herein as “you”)
              and CAP and governs your access to and use of the API.
            </p>
          </div>

          <div class="page-section">
            <h2 class="subtitle" id="about">
              About the API
            </h2>
            <p>
              CAP provides an application programmer interface (API) as a tool
              for accessing data and digital files made available through the digitization
              of portions of the collection of the Harvard Law School Library.
            </p>
            <p>Use of the API is contingent on agreeing to the API terms of use.</p>
          </div>

          <div class="page-section">
            <h2 class="subtitle" id="access">
              Access to API
            </h2>
            <p>CAP reserves the right to limit access or to eliminate access to the API to anyone for any reason.<p>
            <p><span class="highlighted">You shall:</span></p>
            <ol class="alpha">
              <li>
                Comply with the API Terms of Use.
              </li>
              <li>
                Comply with any and all legal requirements and restrictions pertaining to the usage of content available through CAP.
              </li>
            </ol>
            <br/>

            <p><span class="highlighted">You shall not:</span></p>
            <ol class="alpha">
              <li>Misrepresent or conceal your identity or your application’s identity when using or requesting authorization to use the API.</li>
              <li>Use the API for any illegal purpose, including, but not limited to, piracy and other violations of intellectual property rights.</li>
              <li>Use an unreasonable amount of bandwidth.</li>
              <li>Make an unreasonable amount of calls to the API.</li>
              <li>Seek to circumvent limits placed on your token pursuant to these terms by creating additional tokens.</li>
              <li>Use the API in a manner that adversely impacts the stability of CAP servers or other applications using the API.</li>
              <li>Use the API in connection with spyware, malware, or other malicious programs or code.</li>
              <li>Sell, lease or sublicense the API, the API key or access thereto.</li>
              <li>Falsely indicate the endorsement by CAP or Harvard of your project by any means.</li>
            </ol>
          </div>
          <div class="page-section">
            <h2 class="subtitle" id="compliance">
              Compliance with Laws
            </h2>
            <p>
              You are responsible for complying with all applicable laws,
              rules, regulations and third-party rights in conjunction with your use of the API.
            </p>
          </div>
          <div class="page-section">
            <h2 class="subtitle" id="token">
              Authentication Tokens
            </h2>
            <p>Certain uses of the API may require you to apply for an
              <strong>Authentication Token</strong>.
              An Authentication Token is a type of credential similar to a
              username/password that indicates a user
              is entitled to a certain set of permissions.
            </p>
            <p>By applying for an Authentication Token you warrant the
              information you supply is true and correct. Your use of an
              Authentication Token
              is subject to the terms of this agreement.
            </p>
          </div>
          <div class="page-section">
            <h2 class="subtitle" id="disclaimer">
              Disclaimer of Any Warranty
            </h2>
            <p>By using the API, you agree that the API is provided “as is”
              and your use of the API is solely at your own discretion and risk.
              You agree that you will be solely responsible for any damage that
              results from your use of the API. You agree that CAP is not responsible for
              providing any support for your use of the API.
            </p>
            <p>
              CAP may discontinue the availability of some or all of the API,
              its features, or its services at any time for any reason.
            </p>
            <p>
              Some of the CAP API may be experimental and not tested in any manner.
              CAP makes no representations or warranties, express or implied, regarding the
              operation of the CAP API or the content available through the CAP API.
            </p>
            <p>
              To the extent permitted by law, CAP disclaims any and all warranties, including
              but not limited to the warranties of merchantability, fitness
              for a particular purpose, warranties regarding security, accuracy, timeliness, and
              performance of the API and the content accessed through the CAP website.
            </p>
          </div>
          <div class="page-section">
            <a name="release"></a>

            <h2 class="subtitle" id="release">
              Release, Waiver, and Limitation of Liability
            </h2>
            <p>
              To the maximum extent permitted by applicable law,
              you release and waive all claims against CAP, its subsidiaries,
              affiliates and agents from any and all liability for claims, damages,
              costs and expenses arising from or related to your use of the CAP API.
            </p>
            <p>
              CAP shall not, under any circumstances, be liable to
              you for any indirect, incidental, consequential, special, or
              exemplary damages arising out of or in connection with the use of the API,
              whether based on breach of contract, breach of warranty, tort, or any other
              pecuniary loss, whether or not CAP has been advised of the possibility of such
              damages.
            </p>
            <p>
              Under no circumstances shall CAP be liable to you for any amount.
            </p>
          </div>
          <div class="page-section">
            <h2 class="subtitle" id="indemnity">
              Hold Harmless and Indemnify
            </h2>
            <p>
              You agree that CAP will have no liability whatsoever
              with regard to any third-party claims related to your use
              of the API. To the maximum extent permitted by applicable law,
              you agree to hold harmless and indemnify CAP, its subsidiaries,
              affiliates and agents from any third-party claims, damages, liabilities,
              costs and fees (including attorney fees) arising from or related to your
              use of the API.
            </p>
          </div>
          <div class="page-section">
            <h2 class="subtitle" id="integration">
              Severability and Integration
            </h2>
            <p>
              If any part of the API Terms of Use is found unenforceable,
              the rest of the API Terms of Use shall remain enforceable to the
              maximum extend of the law.
            </p>
            <p>
              The API Terms of Use constitute the entire agreement
              between CAP and you with respect to the use of the API.
              The section headings and subheadings contained in the API
              Terms of Use are included for convenience only, and shall not
              limit or otherwise affect the API Terms of Use.
            </p>
          </div>
          <div class="page-section">
            <h2 class="subtitle" id="modifications">
              Modifications
            </h2>
            <p>
              CAP reserves the right to change these API Terms of Use at any time,
              at its sole discretion.
            </p>
          </div>
        </div>
      </div>

    </div>
  </div>



{% endblock %}
<|MERGE_RESOLUTION|>--- conflicted
+++ resolved
@@ -49,16 +49,9 @@
                  alt="Caselaw volumes stacked on a table"
                  src="{% static "img/reporters.jpg" %}">
           </p>
-<<<<<<< HEAD
-          <h5>
+          <div class="h6">
             Effective: <span class="highlighted">September 21, 2018</span>
-          </h5>
-=======
-          <div class="h6">
-            Effective: <span class="highlighted">June 1, 2017</span>
-          </div>
->>>>>>> 436c35b3
-
+          </div>
           <div class="page-section">
             <p>
               Caselaw Access Project is operated by the President and Fellows of
