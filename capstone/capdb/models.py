from django.contrib.postgres.fields import JSONField, ArrayField
from django.db import models
from django.core.exceptions import ObjectDoesNotExist

from scripts.process_metadata import get_case_metadata
from .utils import generate_unique_slug, get_citation_to_slugify
from scripts.helpers import *

### helpers ###


def choices(*args):
    """ Simple helper to create choices=(('Foo','Foo'),('Bar','Bar'))"""
    return zip(args, args)


### custom column types ###


class XMLField(models.TextField):
    """
        Column type for Postgres XML columns.
    """
    def db_type(self, connection):
        return 'xml'


### models ###


class TrackingToolUser(models.Model):
    """
    These are tracking tool users - they are separate from Capstone users.
    """
    privilege_level = models.CharField(max_length=3, choices=choices('0', '1', '5', '10', '15'), help_text="The lower the value, the higher the privilege level.")
    email = models.CharField(max_length=32)
    created_at = models.DateTimeField()
    updated_at = models.DateTimeField()

    def __str__(self):
        return self.email


class BookRequest(models.Model):
    """
    These were automated emails created in a Tracking Tool interface
    which were sent to the Harvard Depository. They contained a list
    of bar codes, and sometimes, preferred delivery dates and other 
    information. Sometimes, when a request was sent manually, a dummy
    request was created in the tracking tool interface for consistency.
    """
    updated_by = models.IntegerField(blank=True, null=True)
    created_at = models.DateTimeField(blank=True, null=True)
    updated_at = models.DateTimeField(blank=True, null=True)
    recipients = models.CharField(max_length=512, blank=True, null=True, help_text="Email recipients")
    from_field = models.CharField(db_column='from', max_length=128, blank=True, null=True)  # Field renamed because it was a Python reserved word.
    mail_body = models.TextField(blank=True, null=True)
    note = models.TextField(blank=True, null=True)
    send_date = models.DateField(blank=True, null=True, help_text="Future date on which to send the request")
    sent_at = models.DateTimeField(blank=True, null=True, help_text="Date which it was actually sent")
    label = models.CharField(max_length=32, blank=True, null=True, help_text="So the user can disambiguate between reqs")
    subject = models.CharField(max_length=512, blank=True, null=True, help_text="Email subject")
    delivery_date = models.DateField(blank=True, null=True, help_text="Requested date of delivery")

    def __str__(self):
        return self.label


class ProcessStep(models.Model):
    """
    For each step in the digitization process, there was an associated
    'process step.' These were recorded in TrackingToolLog.
    """
    PROCESS_STEP_CHOICES = (
        ('Prec', 'received'),
        ('Pana', 'analyzed'),
        ('Ppre', 'prepped'),
        ('Pbat', 'batched'),
        ('Psca', 'scanned'),
        ('Pss1', 'stored, awaiting Meyer'),
        ('Phsc', 'returned to HSC'),
        ('Dqac', 'imaging QA completed'),
        ('Dred', 'redacted'),
        ('Ddep', 'deposited'),
        ('Ding', 'ingested'),
        ('Dqas', 'QA Skipped'),
        ('Preq', 'requested'),
        ('Psea', 'Vacuum Sealed'),
        ('Prqu', 'queued'),
        ('Pnrc', 'not received'),
        ('Dx2v', 'xfer to vendor'),
        ('Phrs', 'holding record suppresse'),
        ('Defv', 'recEvalFilesFromVencor'),
        ('Ppro', 'profiling'),
        ('Pprc', 'profiling complete'),
        ('Pcon', 'conserved'),
        ('Pwor', 'Packaged with Original'),
        ('Pcons', 'Conservation completed'),
        ('Dire', 'Innodata rework'),
        ('Ddup', 'Moved to Dup Bucket'),
        ('Pos', 'Out of Scope'),
        ('Pugv', 'Underground Vaults'),
        ('PdisLewis', 'Moved to Lewis'),
        ('Pmey', 'Meyer pickup'),
        ('Pacm', 'Sent to Acme'),
        ('Pres', 'Reshelved in Langdell'),
        ('Dclr', 'Cleared for Delivery'),
        ('Drcs', 'Received Shared'),
        ('Drcp', 'Received Private'),
        ('Pret', 'Returned to Lender')
    )

    step = models.CharField(unique=True, max_length=255, choices=PROCESS_STEP_CHOICES, primary_key=True, help_text="The process step 'id'")
    label = models.CharField(max_length=24, blank=True, null=True, help_text="Label to use in lists/log views")
    prerequisites = models.CharField(max_length=1024, blank=True, null=True, help_text="Other psteps which must be completed first")
    description = models.CharField(max_length=256)
    created_at = models.DateTimeField()
    updated_at = models.DateTimeField()

    def __str__(self):
        return "%s - %s" % (self.step, self.label)



class Jurisdiction(models.Model):
    name = models.CharField(max_length=100, blank=True)
    slug = models.SlugField(unique=True, max_length=255)
    name_abbreviation = models.CharField(max_length=200, blank=True)

    def __str__(self):
        return self.slug


class Reporter(models.Model):
    jurisdictions = models.ManyToManyField(Jurisdiction)
    full_name = models.CharField(max_length=1024)
    short_name = models.CharField(max_length=64)
    start_year = models.IntegerField(blank=True, null=True)
    end_year = models.IntegerField(blank=True, null=True)
    volume_count = models.IntegerField(blank=True, null=True)
    created_at = models.DateTimeField()
    updated_at = models.DateTimeField()
    notes = models.TextField(blank=True, null=True)
    hollis = ArrayField(models.CharField(max_length=9), blank=True, help_text="This is going to replace the Hollis model")

    def __str__(self):
        return "%s: %s %s-%s" % (self.short_name, self.full_name, self.start_year or '', self.end_year or '')


class VolumeMetadata(models.Model):
    barcode = models.CharField(unique=True, max_length=64, primary_key=True)
    hollis_number = models.CharField(max_length=9, help_text="Identifier in the Harvard cataloging system, HOLLIS")
    volume_number = models.CharField(max_length=64, blank=True, null=True)
    publisher = models.CharField(max_length=255, blank=True, null=True)
    publication_year = models.IntegerField(blank=True, null=True)
    reporter = models.ForeignKey(Reporter)
    nominative_volume_number = models.CharField(max_length=1024, blank=True, null=True)
    nominative_name = models.CharField(max_length=1024, blank=True, null=True)
    series_volume_number = models.CharField(max_length=1024, blank=True, null=True)
    spine_start_year = models.IntegerField(blank=True, null=True)
    spine_end_year = models.IntegerField(blank=True, null=True)
    start_year = models.IntegerField(blank=True, null=True)
    end_year = models.IntegerField(blank=True, null=True)
    page_start_year = models.IntegerField(blank=True, null=True)
    page_end_year = models.IntegerField(blank=True, null=True)
    contributing_library = models.CharField(max_length=256, blank=True, null=True, help_text="Several volumes didn't come from our collection")
    rare = models.BooleanField()
    hsc_review = models.CharField(max_length=9, blank=True, null=True, choices=choices('No', 'Complete', 'Yes', 'Reclassed'), help_text="Historical and Special Collections Review")
    needs_repair = models.CharField(max_length=9, blank=True, null=True, choices=choices('No', 'Complete', 'Yes'))
    missing_text_pages = models.TextField(blank=True, null=True, help_text="Pages damaged enough to have lost text.")
    created_by = models.ForeignKey(TrackingToolUser)
    bibliographic_review = models.CharField(max_length=7, blank=True, null=True, choices=choices('No', 'Complete', 'Yes'))
    analyst_page_count = models.IntegerField(blank=True, null=True, help_text="The page number of the last numbered page in the book")
    duplicate = models.BooleanField()
    created_at = models.DateTimeField(auto_now_add=True)
    updated_at = models.DateTimeField(blank=True, null=True)
    replaced_pages = models.CharField(max_length=1024, blank=True, null=True, help_text="List of pages that were replaced")
    has_marginalia = models.BooleanField()  
    publication_city = models.CharField(max_length=1024, blank=True, null=True)
    title = models.CharField(max_length=1024, blank=True, null=True)
    hand_feed = models.BooleanField(help_text="Instructions for operator, not whether or not it happened")
    image_count = models.IntegerField(blank=True, null=True, help_text="Count of images recieved from scanner")  # image_count?
    request = models.ForeignKey(BookRequest, blank=True, null=True)
    publisher_deleted_pages = models.BooleanField(help_text="")  # rename?
    notes = models.CharField(max_length=512, blank=True, null=True)
    original_barcode = models.CharField(max_length=64, blank=True, null=True, help_text="")
    scope_reason = models.CharField(max_length=16, blank=True, null=True, choices=choices('Damaged','Not Official','Duplicate','No Cases'), help_text="The reason something would be out_of_scope")
    out_of_scope = models.BooleanField()
    meyer_box_barcode = models.CharField(max_length=32, blank=True, null=True, help_text="The Meyer box barcode")
    uv_box_barcode = models.CharField(max_length=32, blank=True, null=True, help_text="The Underground Vaults box barcode")
    meyer_ky_truck = models.CharField(max_length=32, blank=True, null=True, help_text="The Meyer truck to Kentucky this book was shipped on")
    meyer_pallet = models.CharField(max_length=32, blank=True, null=True, help_text="The pallet Meyer stored the book on")

    class Meta:
        verbose_name_plural = "Volumes"

    def __str__(self):
        return self.barcode

    @property
    def volume_xml(self):
        # TODO: Once OneToOneField is set up, this method can be deleted
        return VolumeXML.objects.filter(barcode=self.barcode).first()


class TrackingToolLog(models.Model):
    volume = models.ForeignKey(VolumeMetadata)
    entry_text = models.CharField(max_length=128, blank=True, help_text="Text log entry. Primarily used when pstep isn't set.")
    notes = models.TextField(blank=True, null=True)
    created_by = models.ForeignKey(TrackingToolUser)
    created_at = models.DateTimeField()
    updated_at = models.DateTimeField()
    pstep = models.ForeignKey(ProcessStep, blank=True, null=True, help_text="A significant event in production")
    exception = models.BooleanField(help_text="Nothing to do with software exceptions - more like a UPS delivery 'exception'")
    warning = models.BooleanField(help_text="Something that's a bit off, but not necessarily indicative of a problem")
    version_string = models.CharField(max_length=32, blank=True, null=True, help_text="'YYYY_DD_MM_hh.mm.ss' Appended to s3 dir to distinguish versions")

    def __str__(self):
        return "%s %s" % (self.pstep, self.entry_text)


class VolumeXML(models.Model):
    barcode = models.CharField(max_length=255, unique=True, db_index=True)  # models.OneToOneField(VolumeMetadata)
    orig_xml = XMLField()
    s3_key = models.CharField(max_length=1024, blank=True, help_text="s3 path")

    def __str__(self):
        return self.barcode

    @property
    def volume_metadata(self):
        # TODO: Once OneToOneField is set up, this method can be deleted
        return VolumeMetadata.objects.filter(barcode=self.barcode).first()


class Court(models.Model):
    name = models.CharField(max_length=255)
    name_abbreviation = models.CharField(max_length=100, blank=True)
    jurisdiction = models.ForeignKey('Jurisdiction', null=True, related_name='%(class)s_jurisdiction', on_delete=models.SET_NULL)
    slug = models.SlugField(unique=True, max_length=255, blank=False)

    def save(self, *args, **kwargs):
        if not self.id and not self.slug:
            if self.name_abbreviation:
                self.slug = generate_unique_slug(Court, 'slug', self.name_abbreviation)
            else:
                self.slug = generate_unique_slug(Court, 'slug', self.name)
        super(Court, self).save(*args, **kwargs)

    def __str__(self):
        return self.slug


class CaseXML(models.Model):
    case_id = models.CharField(max_length=255, unique=True, db_index=True)
    orig_xml = XMLField()
    volume = models.ForeignKey(VolumeXML, related_name='case_xmls')
    s3_key = models.CharField(max_length=1024, blank=True, help_text="s3 path")

    def __str__(self):
        return self.case_id

    def update_case_metadata(self):
        data = get_case_metadata(self.orig_xml)
        duplicative_case = data['duplicative']

        volume_metadata = self.volume.volume_metadata
        reporter = volume_metadata.reporter

        # we have to create citations first because case slug field relies on citation
        citations = list()

        if not duplicative_case:
            for citation in data['citations']:
                cite, created = Citation.objects.get_or_create(
                    cite=data['citations'][citation],
                    type=citation,
                    duplicative=False)
<<<<<<< HEAD
                print( "cite={}, type={}, duplicative={}".format(data['citations'][citation], citation, False))
                print("GoC: '{}' '{}': {}".format(cite.cite, data['citations'][citation], cite))
                citations.append(cite)
        else:
            cite, created = Citation.objects.get_or_create(
                cite="{} {} {}".format(volume_metadata.volume_number, reporter.short_name, data["first_page"]),
                type="official", duplicative=True)
            citations.append(cite)
=======
                case_metadata.citations.add(cite)
>>>>>>> 4dc2dca4

        citation_to_slugify = get_citation_to_slugify(citations)
        slugified_citation = generate_unique_slug(CaseMetadata, 'slug', citation_to_slugify)

        case_metadata, created = CaseMetadata.objects.get_or_create(
            case_id=self.case_id,
            slug=slugified_citation)

        case_metadata.reporter = reporter
        case_metadata.volume = volume_metadata
        case_metadata.duplicative = duplicative_case
        case_metadata.first_page = data["first_page"]
        case_metadata.last_page = data["last_page"]
        case_metadata.name = data["name"]
        case_metadata.name_abbreviation = data["name_abbreviation"]

        for citation in citations:
            case_metadata.citations.add(citation)

        if duplicative_case:
            case_metadata.save()
            return

        case_metadata.decision_date_original = data["decision_date_original"]
        case_metadata.decision_date = data["decision_date"]
        case_metadata.docket_number = data["docket_number"]

        if data['volume_barcode'] in special_jurisdiction_cases:
            case_metadata.jurisdiction = Jurisdiction.objects.get(name=special_jurisdiction_cases[data["volume_barcode"]])
        else:
            case_metadata.jurisdiction = Jurisdiction.objects.get(name=jurisdiction_translation[data["jurisdiction"]])

        court_name = data["court"]["name"]
        court_name_abbreviation = data["court"]["name_abbreviation"]

        if court_name and court_name_abbreviation:
            court, created = Court.objects.get_or_create(
                name=court_name,
                name_abbreviation=court_name_abbreviation)
            case_metadata.court = court

        elif court_name_abbreviation:
            court, created = Court.objects.get_or_create(
                name_abbreviation=court_name_abbreviation)
            case_metadata.court = court

        elif court_name:
            court, created = Court.objects.get_or_create(
                name=court_name)
            case_metadata.court = court

        if case_metadata.court and case_metadata.jurisdiction:
            court.jurisdiction = case_metadata.jurisdiction
            court.save()

        case_metadata.save()


class CaseMetadata(models.Model):
    slug = models.SlugField(max_length=255, unique=True)
    case_id = models.CharField(max_length=64, null=True)
    first_page = models.IntegerField(null=True, blank=True)
    last_page = models.IntegerField(null=True, blank=True)
    jurisdiction = models.ForeignKey('Jurisdiction', null=True, related_name='%(class)s_jurisdiction',
                                     on_delete=models.SET_NULL)
    citations = models.ManyToManyField('Citation', related_name='%(class)s_citation')
    docket_number = models.CharField(max_length=255, blank=True)
    decision_date = models.DateField(null=True, blank=True)
    decision_date_original = models.CharField(max_length=100, blank=True)
    court = models.ForeignKey('Court', null=True, related_name='%(class)s_court', on_delete=models.SET_NULL)
    name = models.TextField(blank=True)
    name_abbreviation = models.CharField(max_length=255, blank=True)
    volume = models.ForeignKey('VolumeMetadata', null=True, related_name='%(class)s_volume',
                                 on_delete=models.SET_NULL)
    reporter = models.ForeignKey('Reporter', null=True, related_name='%(class)s_reporter',
                                 on_delete=models.SET_NULL)
    date_added = models.DateTimeField(null=True, blank=True)
    duplicative = models.BooleanField(default=False)

    def __str__(self):
        return self.slug

    def save(self, *args, **kwargs):
        if not self.id and not self.slug:
            print("not self.id, not self.slug")
            try:
                print("trying self.citations")
                citation = self.citations.get(type="official").cite
            except ObjectDoesNotExist:
                citation = self.citations.first().cite

            self.slug = generate_unique_slug(CaseMetadata, 'slug', citation)

        super(CaseMetadata, self).save(*args, **kwargs)


class Citation(models.Model):
    type = models.CharField(max_length=100,
                            choices=(("official", "official"), ("parallel", "parallel")))
    cite = models.CharField(max_length=255)
    duplicative = models.BooleanField(default=False)
    slug = models.SlugField(max_length=255, unique=True)

    def save(self, *args, **kwargs):
        if not self.id and not self.slug:
            self.slug = generate_unique_slug(Citation, 'slug', self.cite)
        super(Citation, self).save(*args, **kwargs)

    def __str__(self):
        return self.slug


class PageXML(models.Model):
    barcode = models.CharField(max_length=255, unique=True, db_index=True)
    orig_xml = XMLField()
    volume = models.ForeignKey(VolumeXML, related_name='page_xmls')
    cases = models.ManyToManyField(CaseXML, related_name='pages')
    s3_key = models.CharField(max_length=1024, blank=True, help_text="s3 path")

    def __str__(self):
        return self.barcode


class DataMigration(models.Model):
    data_migration_timestamp = models.DateTimeField(auto_now_add=True)
    transaction_timestamp = models.DateTimeField()
    notes = models.TextField(blank=True, null=True)
    description = models.TextField(blank=True, null=True)
    status = models.CharField(max_length=10, choices=(("applied", "applied"), ("pending", "pending"), ("error", "error")))
    traceback = models.TextField(blank=True, null=True)
    author = models.CharField(max_length=255)
    initiator = models.CharField(max_length=255)
    alto_xml_changed = JSONField()
    volume_xml_changed = JSONField()
    case_xml_changed = JSONField()
    alto_xml_rollback = JSONField()
    volume_xml_rollback = JSONField()
    case_xml_rollback = JSONField()<|MERGE_RESOLUTION|>--- conflicted
+++ resolved
@@ -276,18 +276,12 @@
                     cite=data['citations'][citation],
                     type=citation,
                     duplicative=False)
-<<<<<<< HEAD
-                print( "cite={}, type={}, duplicative={}".format(data['citations'][citation], citation, False))
-                print("GoC: '{}' '{}': {}".format(cite.cite, data['citations'][citation], cite))
                 citations.append(cite)
         else:
             cite, created = Citation.objects.get_or_create(
                 cite="{} {} {}".format(volume_metadata.volume_number, reporter.short_name, data["first_page"]),
                 type="official", duplicative=True)
             citations.append(cite)
-=======
-                case_metadata.citations.add(cite)
->>>>>>> 4dc2dca4
 
         citation_to_slugify = get_citation_to_slugify(citations)
         slugified_citation = generate_unique_slug(CaseMetadata, 'slug', citation_to_slugify)
