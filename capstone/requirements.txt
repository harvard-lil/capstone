#
# This file is autogenerated by pip-compile
# To update, run:
#
#    pip-compile --output-file requirements.txt requirements.in
#
<<<<<<< HEAD
=======
-e git+git://github.com/jcushman/celery-resource-autoscaler.git@master#egg=celery-resource-autoscaler
>>>>>>> 13890650
amqp==2.2.2               # via kombu
apipkg==1.4               # via execnet
asn1crypto==0.22.0        # via cryptography
beautifulsoup4==4.6.0
billiard==3.5.0.3         # via celery
boto3==1.4.4
boto==2.47.0              # via moto
botocore==1.5.55          # via boto3, s3transfer
<<<<<<< HEAD
celery==4.1.0
=======
celery[redis]==4.1.0
>>>>>>> 13890650
certifi==2017.4.17        # via requests
cffi==1.10.0              # via cryptography
chardet==3.0.3            # via requests
click==6.7                # via pip-tools
cookies==2.2.1            # via moto
coverage==4.4.1           # via pytest-cov
cryptography==1.8.2       # via paramiko
cssselect==1.0.1          # via pyquery
dicttoxml==1.7.4          # via moto
django-appconf==1.0.2     # via django-compressor
django-bulk-update==2.1.0
django-compressor==2.1.1  # via django-libsass
django-extensions==1.8.1
django-filter==1.0.4
django-libsass==0.7
django-pipeline==1.6.13
django-storages==1.5.2
django==1.11.1
djangorestframework-filters==0.10.1
djangorestframework==3.6.3
docutils==0.13.1          # via botocore
execnet==1.4.1            # via pytest-xdist
fabric3==1.13.1.post1
factory-boy==2.9.2
faker==0.8.4              # via factory-boy
first==2.0.1              # via pip-tools
flake8==3.4.1
futures==3.1.1            # via django-pipeline
idna==2.5                 # via cryptography, requests
jinja2==2.9.6             # via moto
jmespath==0.9.2           # via boto3, botocore
kombu==4.1.0              # via celery
libsass==0.13.2           # via django-libsass
lxml==3.7.3
markupsafe==1.0           # via jinja2
mccabe==0.6.1             # via flake8
mirakuru==0.8.2           # via pytest-redis
moto==1.0.0
mysqlclient==1.3.10
packaging==16.8           # via cryptography
paramiko==2.1.2           # via fabric3
pip-tools==1.11.0
port-for==0.4             # via pytest-redis
psutil==5.4.0             # via mirakuru
psycopg2==2.7.1
py==1.4.33                # via pytest, pytest-xdist
pyaml==16.12.2            # via moto
pyasn1==0.2.3             # via paramiko
pycodestyle==2.3.1        # via flake8
pycparser==2.17           # via cffi
pycurl==7.43.0
pyflakes==1.5.0           # via flake8
pyparsing==2.2.0          # via packaging
pyquery==1.2.17
pytest-cov==2.5.1
pytest-django==3.1.2
pytest-redis==1.3.2
pytest-xdist==1.16.0
pytest==3.1.0             # via pytest-cov, pytest-django, pytest-redis, pytest-xdist
python-dateutil==2.6.0    # via botocore, faker, moto
pytz==2017.2              # via celery, django, moto
pyyaml==3.12              # via pyaml
rcssmin==1.0.6            # via django-compressor
redis==2.10.6
requests==2.16.4          # via moto
rjsmin==1.0.12            # via django-compressor
s3transfer==0.1.10        # via boto3
six==1.10.0               # via cryptography, django-extensions, fabric3, faker, libsass, moto, packaging, pip-tools, python-dateutil
tqdm==4.11.2
urllib3==1.21.1           # via requests
vine==1.1.4               # via amqp
werkzeug==0.12.2          # via moto
xmltodict==0.11.0<|MERGE_RESOLUTION|>--- conflicted
+++ resolved
@@ -4,93 +4,99 @@
 #
 #    pip-compile --output-file requirements.txt requirements.in
 #
-<<<<<<< HEAD
-=======
 -e git+git://github.com/jcushman/celery-resource-autoscaler.git@master#egg=celery-resource-autoscaler
->>>>>>> 13890650
 amqp==2.2.2               # via kombu
 apipkg==1.4               # via execnet
-asn1crypto==0.22.0        # via cryptography
+asn1crypto==0.23.0        # via cryptography
+attrs==17.3.0             # via pytest
+aws-xray-sdk==0.94        # via moto
+bcrypt==3.1.4             # via paramiko
 beautifulsoup4==4.6.0
 billiard==3.5.0.3         # via celery
-boto3==1.4.4
-boto==2.47.0              # via moto
-botocore==1.5.55          # via boto3, s3transfer
-<<<<<<< HEAD
-celery==4.1.0
-=======
+boto3==1.4.8
+boto==2.48.0              # via moto
+botocore==1.8.9           # via boto3, moto, s3transfer
 celery[redis]==4.1.0
->>>>>>> 13890650
-certifi==2017.4.17        # via requests
-cffi==1.10.0              # via cryptography
-chardet==3.0.3            # via requests
+certifi==2017.11.5        # via requests
+cffi==1.11.2              # via bcrypt, cryptography, pynacl
+chardet==3.0.4            # via requests
 click==6.7                # via pip-tools
 cookies==2.2.1            # via moto
-coverage==4.4.1           # via pytest-cov
-cryptography==1.8.2       # via paramiko
+coverage==4.4.2           # via pytest-cov
+cryptography==2.1.4       # via moto, paramiko
 cssselect==1.0.1          # via pyquery
-dicttoxml==1.7.4          # via moto
 django-appconf==1.0.2     # via django-compressor
-django-bulk-update==2.1.0
-django-compressor==2.1.1  # via django-libsass
-django-extensions==1.8.1
-django-filter==1.0.4
+django-bulk-update==2.2.0
+django-compressor==2.2    # via django-libsass
+django-extensions==1.9.8
+django-filter==1.1.0
 django-libsass==0.7
 django-pipeline==1.6.13
-django-storages==1.5.2
-django==1.11.1
-djangorestframework-filters==0.10.1
-djangorestframework==3.6.3
-docutils==0.13.1          # via botocore
-execnet==1.4.1            # via pytest-xdist
+django-storages==1.6.5
+django==2.0               # via django-bulk-update
+djangorestframework-filters==0.10.2
+djangorestframework==3.7.3
+docker-pycreds==0.2.1     # via docker
+docker==2.6.1             # via moto
+docutils==0.14            # via botocore
+execnet==1.5.0            # via pytest-xdist
 fabric3==1.13.1.post1
 factory-boy==2.9.2
-faker==0.8.4              # via factory-boy
+faker==0.8.7              # via factory-boy
 first==2.0.1              # via pip-tools
-flake8==3.4.1
+flake8==3.5.0
 futures==3.1.1            # via django-pipeline
-idna==2.5                 # via cryptography, requests
-jinja2==2.9.6             # via moto
-jmespath==0.9.2           # via boto3, botocore
+idna==2.6                 # via cryptography, requests
+jinja2==2.10              # via moto
+jmespath==0.9.3           # via boto3, botocore
+jsondiff==1.1.1           # via moto
+jsonpickle==0.9.5         # via aws-xray-sdk
 kombu==4.1.0              # via celery
-libsass==0.13.2           # via django-libsass
-lxml==3.7.3
+libsass==0.13.4           # via django-libsass
+lxml==4.1.1
 markupsafe==1.0           # via jinja2
 mccabe==0.6.1             # via flake8
-mirakuru==0.8.2           # via pytest-redis
-moto==1.0.0
-mysqlclient==1.3.10
-packaging==16.8           # via cryptography
-paramiko==2.1.2           # via fabric3
+mirakuru==0.8.3           # via pytest-redis
+mock==2.0.0               # via moto
+moto==1.1.25
+mysqlclient==1.3.12
+paramiko==2.4.0           # via fabric3
+pbr==3.1.1                # via mock
 pip-tools==1.11.0
+pluggy==0.6.0             # via pytest
 port-for==0.4             # via pytest-redis
-psutil==5.4.0             # via mirakuru
-psycopg2==2.7.1
-py==1.4.33                # via pytest, pytest-xdist
-pyaml==16.12.2            # via moto
-pyasn1==0.2.3             # via paramiko
+psutil==5.4.2             # via mirakuru
+psycopg2==2.7.3.2
+py==1.5.2                 # via pytest
+pyaml==17.10.0            # via moto
+pyasn1==0.4.2             # via paramiko
 pycodestyle==2.3.1        # via flake8
-pycparser==2.17           # via cffi
-pycurl==7.43.0
-pyflakes==1.5.0           # via flake8
-pyparsing==2.2.0          # via packaging
-pyquery==1.2.17
+pycparser==2.18           # via cffi
+pycurl==7.43.0.1
+pyflakes==1.6.0           # via flake8
+pynacl==1.2.1             # via paramiko
+pyquery==1.3.0
 pytest-cov==2.5.1
 pytest-django==3.1.2
+pytest-forked==0.2        # via pytest-xdist
 pytest-redis==1.3.2
-pytest-xdist==1.16.0
-pytest==3.1.0             # via pytest-cov, pytest-django, pytest-redis, pytest-xdist
-python-dateutil==2.6.0    # via botocore, faker, moto
-pytz==2017.2              # via celery, django, moto
+pytest-xdist==1.20.1
+pytest==3.3.1             # via pytest-cov, pytest-django, pytest-forked, pytest-redis, pytest-xdist
+python-dateutil==2.6.1    # via botocore, faker, moto
+pytz==2017.3              # via celery, django, moto
 pyyaml==3.12              # via pyaml
 rcssmin==1.0.6            # via django-compressor
 redis==2.10.6
-requests==2.16.4          # via moto
+requests==2.18.4          # via aws-xray-sdk, docker, moto
 rjsmin==1.0.12            # via django-compressor
-s3transfer==0.1.10        # via boto3
-six==1.10.0               # via cryptography, django-extensions, fabric3, faker, libsass, moto, packaging, pip-tools, python-dateutil
-tqdm==4.11.2
-urllib3==1.21.1           # via requests
+s3transfer==0.1.12        # via boto3
+six==1.11.0               # via bcrypt, cryptography, django-extensions, docker, docker-pycreds, fabric3, faker, libsass, mock, moto, pip-tools, pynacl, pytest, python-dateutil, websocket-client
+text-unidecode==1.1       # via faker
+tqdm==4.19.4
+typing==3.6.2             # via django-extensions
+urllib3==1.22             # via requests
 vine==1.1.4               # via amqp
+websocket-client==0.44.0  # via docker
 werkzeug==0.12.2          # via moto
+wrapt==1.10.11            # via aws-xray-sdk
 xmltodict==0.11.0