--- conflicted
+++ resolved
@@ -96,6 +96,7 @@
     """
     r.flushdb()
 
+
 def read_inventory_files(full_sync):
     """
         Get list of inventory files and start a celery task for each file, returning when all tasks are complete.
@@ -116,6 +117,7 @@
 
     # process each inventory file:
     run_tasks(read_inventory_file, inventory_files, extra_args=(field_names, minimum_date_str, full_sync))
+
 
 @celery.shared_task
 def read_inventory_file(inventory_file, field_names, minimum_date_str, full_sync):
@@ -151,6 +153,7 @@
         files_str = "\n".join("\t".join(line) for line in files)
         r.sadd("volumes", volume_folder)
         r.sadd("volume:" + volume_folder, files_str)
+
 
 def ingest_volumes(full_sync):
     """
@@ -170,7 +173,7 @@
         barcode = volume_folder.split(b'_', 1)[0]
         if barcode == previous_barcode:
             # delete redis queues for duplicate volumes
-            r.delete('volume:'+volume_folder)
+            r.delete('volume:' + volume_folder)
         else:
             previous_barcode = barcode
             filtered_volume_folders.append(volume_folder)
@@ -178,6 +181,7 @@
     # process each unique volume
     run_tasks(ingest_volume, filtered_volume_folders, extra_args=(full_sync,))
 
+
 @celery.shared_task
 @transaction.atomic
 def ingest_volume(volume_folder, full_sync):
@@ -188,7 +192,8 @@
     volume_folder = volume_folder.decode()
 
     # Get all entries from volume:<volume_folder> queue, splitting tab-delimited strings back into tuples:
-    s3_items = [line.split("\t") for files_str in spop_all('volume:' + volume_folder) for line in files_str.decode().split("\n")]
+    s3_items = [line.split("\t") for files_str in spop_all('volume:' + volume_folder) for line in
+                files_str.decode().split("\n")]
 
     # sort s3 items by file type:
     s3_items_by_type = {'alto': [], 'jp2': [], 'tiff': [], 'casemets': [], 'volmets': [], 'md5': []}
@@ -202,11 +207,12 @@
     volume_barcode = volume_folder.split('_', 1)[0]
     volmets_path, volmets_md5 = s3_items_by_type['volmets'][0]
     alto_barcode_to_case_map = defaultdict(list)
-    
+
     try:
         with transaction.atomic():
             # get or create VolumeXML object from VolumeMetadata entry for this barcode:
-            volume_metadata = VolumeMetadata.objects.select_related('volume_xml').defer('volume_xml__orig_xml').get(barcode=volume_barcode)
+            volume_metadata = VolumeMetadata.objects.select_related('volume_xml').defer('volume_xml__orig_xml').get(
+                barcode=volume_barcode)
             try:
                 volume = volume_metadata.volume_xml
             except VolumeXML.DoesNotExist:
@@ -237,13 +243,9 @@
             for case in volume.case_xmls.filter(metadata_id=None):
                 case.create_or_update_metadata()
 
-<<<<<<< HEAD
-                # store case-to-page matches
-                for alto_barcode in set(re.findall(r'file ID="alto_(\d{5}_[01])"', str(case.orig_xml))):
-                    alto_barcode_to_case_map[vol_entry['barcode'] + "_" + alto_barcode].append(case.id)
-=======
             # create or update each case
-            existing_cases = {c.metadata.case_id: c for c in volume.case_xmls.select_related('metadata').defer('orig_xml')}
+            existing_cases = {c.metadata.case_id: c for c in
+                              volume.case_xmls.select_related('metadata').defer('orig_xml')}
             for case_s3_key, case_md5 in s3_items_by_type['casemets']:
                 case_barcode = volume_barcode + "_" + case_s3_key.split('.xml', 1)[0].rsplit('_', 1)[-1]
 
@@ -271,7 +273,6 @@
                     if xml_changed:
                         # remove this when it gets called automatically by save()
                         case.create_or_update_metadata()
->>>>>>> f2a37c62
 
                         # store case-to-page matches
                         for alto_barcode in set(re.findall(r'file ID="alto_(\d{5}_[01])"', case.orig_xml)):
@@ -315,12 +316,14 @@
     except IntegrityError as e:
         store_error("integrity_error", volume_folder, e)
 
+
 def report_errors():
     if r.scard("errors"):
         info("Errors during ingest:")
         for item in spop_all("errors"):
             info(item)
 
+
 def write_last_sync():
     redis_client.set("last_sync", str(datetime.now()))
 
@@ -329,14 +332,17 @@
 
 def store_error(*args):
     r.sadd("errors", json.dumps([str(arg) for arg in args]))
+
 
 def run_tasks(task, args, extra_args=tuple()):
     """ Run given celery task for each arg in args. Run tasks in parallel, but wait to return until all tasks are done. """
     celery.group(task.s(arg, *extra_args) for arg in args)().get()
 
+
 def spop_all(key):
     while r.scard(key) > 0:
         yield r.spop(key)
+
 
 def validate_volmets(volume_file, s3_items_by_type, path_prefix):
     """Confirm that all paths and hashes in volmets match files in S3. """
@@ -353,6 +359,7 @@
             return False
     return True
 
+
 def get_last_sync():
     """
         Return last time we completed a sync, defaulting to one week.
@@ -363,6 +370,7 @@
         return datetime.strptime(redis_client.get("last_sync").decode(), '%Y-%m-%d %H:%M:%S.%f')
     else:
         return datetime.now() - timedelta(days=7)
+
 
 def get_inventory_file_entries(key, field_names):
     """ Returns iterator over files listed in inventory report manifest, parsed as CSV """
@@ -371,6 +379,7 @@
             for line in csv.DictReader(io.TextIOWrapper(g), fieldnames=field_names, delimiter=',', quotechar='"'):
                 yield line
 
+
 def trim_manifest_key(key):
     """
         Keys in manifest.json include the full path in the S3 bin.
@@ -378,12 +387,14 @@
     """
     return key[len(settings.INVENTORY['manifest_path_prefix']):]
 
+
 def trim_csv_key(key):
     """
         Keys in inventory CSV files include the full path in the S3 bin.
         Our ingest_storage object is relative to a subdir, so we have to strip the beginning of the key.
     """
     return key[len(settings.INVENTORY['csv_path_prefix']):]
+
 
 def get_file_type(path):
     """ Get file type for path. """
