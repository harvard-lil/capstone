--- conflicted
+++ resolved
@@ -13,11 +13,9 @@
 from rest_framework.parsers import JSONParser, FormParser
 
 from capapi import permissions, serializers, filters, resources, models as capapi_models
-<<<<<<< HEAD
+
 from capapi import renderers as capapi_renderers
-from capapi.middleware import RequestLogMiddleware
-=======
->>>>>>> 2fe847e7
+
 from capdb import models
 
 
