--- conflicted
+++ resolved
@@ -1,11 +1,6 @@
 import hashlib
-<<<<<<< HEAD
-from concurrent.futures import ProcessPoolExecutor
-from copy import copy
-=======
 import concurrent.futures
 from copy import copy 
->>>>>>> 90fb09c3
 from functools import reduce
 
 import rest_framework.request
@@ -232,28 +227,11 @@
             'remove_keys': remove_keys
         }
 
-<<<<<<< HEAD
-    async def get_query_results(executor):
-        es = AsyncElasticsearch(get_connection(search._using).transport.hosts)
-        loop = asyncio.get_event_loop()
-        tasks = [loop.run_in_executor(executor, fetch, *[es, i]) for i in range(0, pages)]
-        try:
-            return await asyncio.gather(*tasks)
-        finally:
-            await es.close()
-
-    executor = concurrent.futures.ThreadPoolExecutor(
-        max_workers=5,
-    )
-
-    results = asyncio.run(get_query_results(executor))
-=======
         return search_blob
 
     count = search.count()
     if count == 0:
         return []
->>>>>>> 90fb09c3
 
     needed_buckets = 2 ** 16 * (desired_docs / count)
     buckets_per_worker = int(needed_buckets / workers)
